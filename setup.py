--- conflicted
+++ resolved
@@ -5,11 +5,7 @@
 
 
 setup(name="singer-python",
-<<<<<<< HEAD
-      version="0.3.0",
-=======
-      version="0.3.1",
->>>>>>> d07e00ce
+      version="0.4.0",
       description="Singer.io utility library",
       author="Stitch",
       classifiers=['Programming Language :: Python :: 3 :: Only'],
