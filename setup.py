--- conflicted
+++ resolved
@@ -4,11 +4,7 @@
 import subprocess
 
 setup(name="singer-python",
-<<<<<<< HEAD
-      version='3.3.6',
-=======
-      version='3.4.0',
->>>>>>> 9ddeddad
+      version='3.4.1',
       description="Singer.io utility library",
       author="Stitch",
       classifiers=['Programming Language :: Python :: 3 :: Only'],
