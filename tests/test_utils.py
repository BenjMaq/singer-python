import unittest
from datetime import datetime as dt
from datetime import timezone as tz
import logging
import singer.utils as u


class TestFormat(unittest.TestCase):
    def test_small_years(self):
<<<<<<< HEAD
        self.assertEqual(u.strftime(dt(90, 1, 1, tzinfo=tz.utc), '%04Y-%m-%dT%H:%M:%S.%fZ'),
                         "0090-01-01T00:00:00.000000Z")
=======
        self.assertEqual(u.strftime(dt(90, 1, 1, tzinfo=tz.utc)),
                         "0090-01-01T00:00:00.000000Z")


class TestHandleException(unittest.TestCase):
    def setUp(self):
        self.logger = logging.getLogger(__name__)

    def test_successful_fn(self):
        @u.handle_top_exception(self.logger)
        def foo():
            return 3
        self.assertEqual(foo(), 3)

    def test_exception_fn(self):
        @u.handle_top_exception(self.logger)
        def foo():
            raise RuntimeError("foo")
        self.assertRaises(RuntimeError, foo)
>>>>>>> 7d0d0ff2
<|MERGE_RESOLUTION|>--- conflicted
+++ resolved
@@ -7,11 +7,7 @@
 
 class TestFormat(unittest.TestCase):
     def test_small_years(self):
-<<<<<<< HEAD
         self.assertEqual(u.strftime(dt(90, 1, 1, tzinfo=tz.utc), '%04Y-%m-%dT%H:%M:%S.%fZ'),
-                         "0090-01-01T00:00:00.000000Z")
-=======
-        self.assertEqual(u.strftime(dt(90, 1, 1, tzinfo=tz.utc)),
                          "0090-01-01T00:00:00.000000Z")
 
 
@@ -29,5 +25,4 @@
         @u.handle_top_exception(self.logger)
         def foo():
             raise RuntimeError("foo")
-        self.assertRaises(RuntimeError, foo)
->>>>>>> 7d0d0ff2
+        self.assertRaises(RuntimeError, foo)